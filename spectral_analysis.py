import numpy as np
import matplotlib.pyplot as plt
from library import *

# Parameters for the transport problem
μ       = 0.5
σ_t     = lambda x: x**2 + 1
σ_a     = lambda x: x**2 + 1

# Mesh parameters
xs      = np.linspace(0, 1, 21) # Mesh points / element boundaries
Np      = 5                     # Legendre polynomials per element (basis size)
for_TSA = False

# Set \epsilon hyperparameter
epsilon = 1e-3

# Get F, F_{||} from F^+ and F^- via assemble_face_matrices
F_plus, F_minus = assemble_face_matrices(Np, xs, for_TSA=for_TSA)
F = F_plus + F_minus
F_parallel = F_plus - F_minus

# Get G from assemble_deriv_matrix
G = assemble_deriv_matrix(Np, xs)

# Get M_t/a via sigma_t/a
M_t = assemble_mass_matrix(σ_t, Np, xs)
M_a = assemble_mass_matrix(σ_a, Np, xs)

# Get alpha from omega_k and mu_k
N_mu = 3*Np
mu_k, w_k = gausslegendre(N_mu)
alpha = 0.5 * np.dot(w_k, np.abs(mu_k))

# Precompute M_t_inv and (G - 1/2 F)
M_t_inv = np.linalg.inv(M_t)
G_minus_half_of_F = G - 0.5*F

# Compute D from equations 18 and 35
D_18 = (1.0/3.0)*G_minus_half_of_F.T @ M_t_inv @ G_minus_half_of_F + alpha*F_parallel + M_a
D_35 = (alpha/epsilon)*F_parallel - ((1.0/3.0)*(M_t_inv @ G_minus_half_of_F @ M_t_inv @ G_minus_half_of_F) - (M_t_inv @ M_a))


def plot_D_spectrum(D_dict, epsilon, save_plot=False, save_name="D_spectrum_plot"):
    fig, axes = plt.subplots(2, 2, figsize=(12, 8))
    fig.suptitle("Spectral Components of Transport Approximations", fontsize=14)

    # First plot: real part of eigenvalues of (I - T)^(-1) ≈ ε² D
    ax = axes[0][0]
    for label in D_dict:
        D = D_dict[label]
        matrix = epsilon**2 * D
        eigvals = np.linalg.eigvals(matrix)
        real_vals = np.real(eigvals)
        ax.plot(range(len(real_vals)), real_vals, label=label)
    ax.set_title('Re eigs of (I - T)$^{-1}$')
    ax.set_xlabel('eigenvalue index')
    ax.set_ylabel('value')
    ax.set_yscale('log')
    ax.legend()
    ax.grid(True)

    # Second plot: imaginary part of eigenvalues of (I - T)^(-1)
    ax = axes[0][1]
    for label in D_dict:
        D = D_dict[label]
        matrix = epsilon**2 * D
        eigvals = np.linalg.eigvals(matrix)
        imag_vals = np.imag(eigvals)
        ax.plot(range(len(imag_vals)), imag_vals, label=label)
    ax.set_title('Im eigs of (I - T)$^{-1}$')
    ax.set_xlabel('eigenvalue index')
    ax.set_ylabel('value')
    ax.legend()
    ax.grid(True)

    # Third plot: real part of eigenvalues of I - T ≈ (ε² D)^(-1)
    ax = axes[1][0]
    for label in D_dict:
        D = D_dict[label]
        matrix = np.linalg.inv(epsilon**2 * D)
        eigvals = np.linalg.eigvals(matrix)
        real_vals = np.real(eigvals)
        ax.plot(range(len(real_vals)), real_vals, label=label)
    ax.set_title('Re eigs of I - T')
    ax.set_xlabel('eigenvalue index')
    ax.set_ylabel('value')
    ax.set_yscale('log')
    ax.legend()
    ax.grid(True)

    # Fourth plot: imaginary part of eigenvalues of I - T
    ax = axes[1][1]
    for label in D_dict:
        D = D_dict[label]
        matrix = np.linalg.inv(epsilon**2 * D)
        eigvals = np.linalg.eigvals(matrix)
        imag_vals = np.imag(eigvals)
        ax.plot(range(len(imag_vals)), imag_vals, label=label)
    ax.set_title('Im eigs of I - T')
    ax.set_xlabel('eigenvalue index')
    ax.set_ylabel('value')
    ax.legend()
    ax.grid(True)

    plt.tight_layout(rect=[0, 0, 1, 0.95])
    
    if save_plot:
        import os
        current_directory = os.getcwd()
        if not os.path.exists("test_figures"):
            os.makedirs("test_figures")
        file_name = os.path.join(current_directory, f"test_figures/{save_name}.png")
        plt.savefig(file_name)
        print(f"Plot saved as {file_name}")
        plt.close(fig)
    else:
        plt.show()


<<<<<<< HEAD
def plot_elements_of_matrix_mul(D_dict, epsilon, save_plot=False, save_name="elements_of_matrix_mul_plot"):
    for D_str in D_dict.keys():
        if D_str == 'D_35':
            D = D_dict[D_str]
        else:
            D = D_dict[D_str]
        I_minus_T_inv_perturbation = (epsilon**2)*D
=======
def plot_elements_of_matrix_mul(D_dict, epsilon):
    num_matrices = len(D_dict)
    fig, axes = plt.subplots(1, num_matrices, figsize=(6 * num_matrices, 5))
>>>>>>> fab054bd

    if num_matrices == 1:
        axes = [axes]

    for ax, (D_str, D) in zip(axes, D_dict.items()):
        I_minus_T_inv_perturbation = (epsilon**2) * D
        n = D.shape[0]
        I = np.eye(n)
<<<<<<< HEAD
        mat_mul = (I - (epsilon**-2)*np.linalg.inv(D)) @ I_minus_T_inv_perturbation
        plt.imshow(mat_mul)
        plt.colorbar()
        plt.xlabel('n')
        plt.ylabel('m')
        plt.title(r'$(I - \epsilon^{-2}D^{-1})(I-T)^{-1}$ with '+D_str)
        if save_plot:
            import os
            current_directory = os.getcwd()
            if not os.path.exists("test_figures"):
                os.makedirs("test_figures")
            file_name = os.path.join(current_directory, f"test_figures/{save_name}_{D_str}.png")
            plt.savefig(file_name)
            print(f"Plot saved as {file_name}")
            plt.close()
        else:
            plt.show()
=======
        mat_mul = (I - (epsilon**-2) * np.linalg.inv(D)) @ I_minus_T_inv_perturbation

        im = ax.imshow(mat_mul)
        fig.colorbar(im, ax=ax)
        ax.set_xlabel('n')
        ax.set_ylabel('m')
        ax.set_title(r'$(I - \epsilon^{-2}D^{-1})(I-T)^{-1}$ with ' + D_str)

    plt.tight_layout()
    plt.show()


def plot_singular_values_comparison(D_dict, epsilon):
    fig, axes = plt.subplots(1, 2, figsize=(14, 5))
    fig.suptitle("Singular Value Spectra of $(I - T)^{-1}$ and $I - T$", fontsize=14)

    # Left subplot: singular values of (I - T)^(-1) ≈ ε² D
    ax = axes[0]
    for label in D_dict:
        D = D_dict[label]
        approx_inv = epsilon**2 * D
        svals = np.linalg.svd(approx_inv, compute_uv=False)
        ax.plot(range(len(svals)), svals, label=label)
    ax.set_title('Singular values of $(I - T)^{-1}$')
    ax.set_xlabel('index')
    ax.set_ylabel('value')
    ax.set_yscale('log')
    ax.legend()
    ax.grid(True)

    # Right subplot: singular values of I - T ≈ inv(ε² D)
    ax = axes[1]
    for label in D_dict:
        D = D_dict[label]
        approx_direct = np.linalg.inv(epsilon**2 * D)
        svals = np.linalg.svd(approx_direct, compute_uv=False)
        ax.plot(range(len(svals)), svals, label=label)
    ax.set_title('Singular values of $I - T$')
    ax.set_xlabel('index')
    ax.set_ylabel('value')
    ax.set_yscale('log')
    ax.legend()
    ax.grid(True)

    plt.tight_layout(rect=[0, 0, 1, 0.92])
    plt.show()


>>>>>>> fab054bd

D_dict = {
    'D_18': D_18,
    'D_35': D_35}

<<<<<<< HEAD
plot_D_spectrum(D_dict, epsilon, save_plot=True, save_name="D_spectrum_plot")
plot_elements_of_matrix_mul(D_dict, epsilon, save_plot=True)
=======
plot_D_spectrum(D_dict, epsilon)
plot_singular_values_comparison(D_dict, epsilon)
plot_elements_of_matrix_mul(D_dict, epsilon)
>>>>>>> fab054bd
<|MERGE_RESOLUTION|>--- conflicted
+++ resolved
@@ -118,7 +118,6 @@
         plt.show()
 
 
-<<<<<<< HEAD
 def plot_elements_of_matrix_mul(D_dict, epsilon, save_plot=False, save_name="elements_of_matrix_mul_plot"):
     for D_str in D_dict.keys():
         if D_str == 'D_35':
@@ -126,11 +125,6 @@
         else:
             D = D_dict[D_str]
         I_minus_T_inv_perturbation = (epsilon**2)*D
-=======
-def plot_elements_of_matrix_mul(D_dict, epsilon):
-    num_matrices = len(D_dict)
-    fig, axes = plt.subplots(1, num_matrices, figsize=(6 * num_matrices, 5))
->>>>>>> fab054bd
 
     if num_matrices == 1:
         axes = [axes]
@@ -139,7 +133,6 @@
         I_minus_T_inv_perturbation = (epsilon**2) * D
         n = D.shape[0]
         I = np.eye(n)
-<<<<<<< HEAD
         mat_mul = (I - (epsilon**-2)*np.linalg.inv(D)) @ I_minus_T_inv_perturbation
         plt.imshow(mat_mul)
         plt.colorbar()
@@ -157,66 +150,10 @@
             plt.close()
         else:
             plt.show()
-=======
-        mat_mul = (I - (epsilon**-2) * np.linalg.inv(D)) @ I_minus_T_inv_perturbation
-
-        im = ax.imshow(mat_mul)
-        fig.colorbar(im, ax=ax)
-        ax.set_xlabel('n')
-        ax.set_ylabel('m')
-        ax.set_title(r'$(I - \epsilon^{-2}D^{-1})(I-T)^{-1}$ with ' + D_str)
-
-    plt.tight_layout()
-    plt.show()
-
-
-def plot_singular_values_comparison(D_dict, epsilon):
-    fig, axes = plt.subplots(1, 2, figsize=(14, 5))
-    fig.suptitle("Singular Value Spectra of $(I - T)^{-1}$ and $I - T$", fontsize=14)
-
-    # Left subplot: singular values of (I - T)^(-1) ≈ ε² D
-    ax = axes[0]
-    for label in D_dict:
-        D = D_dict[label]
-        approx_inv = epsilon**2 * D
-        svals = np.linalg.svd(approx_inv, compute_uv=False)
-        ax.plot(range(len(svals)), svals, label=label)
-    ax.set_title('Singular values of $(I - T)^{-1}$')
-    ax.set_xlabel('index')
-    ax.set_ylabel('value')
-    ax.set_yscale('log')
-    ax.legend()
-    ax.grid(True)
-
-    # Right subplot: singular values of I - T ≈ inv(ε² D)
-    ax = axes[1]
-    for label in D_dict:
-        D = D_dict[label]
-        approx_direct = np.linalg.inv(epsilon**2 * D)
-        svals = np.linalg.svd(approx_direct, compute_uv=False)
-        ax.plot(range(len(svals)), svals, label=label)
-    ax.set_title('Singular values of $I - T$')
-    ax.set_xlabel('index')
-    ax.set_ylabel('value')
-    ax.set_yscale('log')
-    ax.legend()
-    ax.grid(True)
-
-    plt.tight_layout(rect=[0, 0, 1, 0.92])
-    plt.show()
-
-
->>>>>>> fab054bd
 
 D_dict = {
     'D_18': D_18,
     'D_35': D_35}
 
-<<<<<<< HEAD
 plot_D_spectrum(D_dict, epsilon, save_plot=True, save_name="D_spectrum_plot")
-plot_elements_of_matrix_mul(D_dict, epsilon, save_plot=True)
-=======
-plot_D_spectrum(D_dict, epsilon)
-plot_singular_values_comparison(D_dict, epsilon)
-plot_elements_of_matrix_mul(D_dict, epsilon)
->>>>>>> fab054bd
+plot_elements_of_matrix_mul(D_dict, epsilon, save_plot=True)