--- conflicted
+++ resolved
@@ -425,116 +425,9 @@
                 ax.plot(exactx, exactψ, '--', color='black', lw=1.25)
             plt.legend()
 
-<<<<<<< HEAD
     if μs is not None:
         if len(μs) == 1: plt.title(f'DG solution, μ={μs}, Np={Np}, Ne={Ne}')
         else: plt.title(f'DG solution, Np={Np}, Ne={Ne}')
-=======
-    plt.figure()
-    for je in range(Ne):
-        a, b = xs[je], xs[je+1]
-        x_p  = ξ_to_x(ξ_p, a, b)
-        
-        # Reconstruct polynomial on this element
-        ψ_weights_loc = ψ_weights[je,:]
-        ψ_vals = np.zeros_like(ξ_p)
-        for n in range(Np):
-            ψ_vals += ψ_weights_loc[n] * eval_pk(ξ_p, n, ξ_b)
-        plt.plot(x_p, ψ_vals, '-')
-
-    if exact_ψ_func is not None:
-        exactx = np.linspace(xs[0], xs[-1], num_plot_pts)
-        exactψ = exact_ψ_func(exactx)
-        plt.plot(exactx, exactψ, 'k--', label='Exact solution')
-        plt.legend()
-
-    plt.xlabel('x')
-    plt.ylabel(r'$\psi(x)$')
-    if μ is not None:
-        plt.title(f'DG solution, μ={μ}, Np={Np}, Ne={Ne}')
-    plt.grid(True)
-
-    # Convergence Study
-ψ_MMS = lambda x, μ: μ**2 * ((x**2 + 1) + 3.4 * np.cos(2*x))
-σ_t = lambda x: x**3 + 1
-σ_a = lambda x: x**2 + 1
-ε = 0.1
-
-source = lambda x, μ: (
-    μ**3/ε * (2*x - 6.8*np.sin(2*x))
-    + (σ_t(x)/ε**2) * ψ_MMS(x, μ)
-    - (σ_t(x)/ε - ε*σ_a(x))/(3*ε) * ((x**2 +1) + 3.4*np.cos(2*x))
-)
-
-inflow = lambda x, μ: ψ_MMS(x, μ)
-
-# Convergence‐study routine ──
-def convergence_study(Np_list, Ne_list, Nμ, tol=1e-10):
-    data = []
-    # to store previous (h,L2) for each Np
-    prev = {Np: None for Np in Np_list}
-
-    for Np in Np_list:
-        for Ne in Ne_list:
-            xs = np.linspace(0, 1, Ne+1)
-            ψ_all, μs, iters = transport_direct_solve_diffusive(
-                σ_t, σ_a, ε, source, inflow,
-                Np=Np, Nμ=Nμ, xs=xs,
-                max_iter=10000, tol=tol
-            )
-
-            # pick middle μ for error
-            iμ  = len(μs)//2
-            μ0  = μs[iμ]
-            ψ_sol = ψ_all[iμ]
-            # compute norms
-            L2    = error_Lp(ψ_sol, xs, Np, lambda x: ψ_MMS(x, μ0), p=2)
-            Linf  = error_Lp(ψ_sol, xs, Np, lambda x: ψ_MMS(x, μ0), p='inf')
-            h     = 1.0/Ne
-
-            # compute rate if possible
-            if prev[Np] is None:
-                rate = None
-            else:
-                h_prev, L2_prev = prev[Np]
-                rate = np.log(L2_prev / L2) / np.log(h_prev / h)
-
-            # store current for next time
-            prev[Np] = (h, L2)
-
-            # print with or without rate
-            if rate is None:
-                print(f"[Np={Np:2d}, Ne={Ne:3d}]  "
-                      f"h={h:.3e}  L2={L2:.3e}  Linf={Linf:.3e}")
-            else:
-                print(f"[Np={Np:2d}, Ne={Ne:3d}]  "
-                      f"h={h:.3e}  L2={L2:.3e}  rate={rate:.2f}  "
-                      f"Linf={Linf:.3e}")
-
-            data.append((Np, Ne, h, L2, Linf, rate))
-    return data
-
-
-Np_list = [2, 4, 6, 8]      # polynomial orders
-Ne_list = [10, 20, 40, 80] # number of elements
-Nμ      = 15             # angular quad order
-results = convergence_study(Np_list, Ne_list, Nμ)
-
-# ─── 4. Plotting ───
-plt.figure(figsize=(8,6))
-for Np in Np_list:
- # extract (h, L2) pairs for this Np
-    hs  = [h    for (np_, ne, h,  L2,  Linf) in results if np_==Np]
-    L2s = [L2   for (np_, ne, h,  L2,  Linf) in results if np_==Np]
-    plt.loglog(hs, L2s, marker='o', label=f"$N_p={Np}$")
-    plt.xlabel("Mesh size $h$")
-    plt.ylabel("$L^2$ error")
-    plt.title("Convergence of DG Transport (Manufactured Solution)")
-    plt.grid(True, which="both", ls="--", alpha=0.5)
-    plt.legend()
-    plt.tight_layout()
-    plt.show()
->>>>>>> dc1a2f85
     
     if save_plot:
         import os
@@ -545,47 +438,4 @@
         plt.savefig(file_name)
         print(f"Plot saved as {file_name}")
     else:
-        plt.show()
-
-# def plot_solution_3d(ψ_weights_all, xs, Np, num_plot_pts=200, μ_single=None, exact_sol=None, save_plot=False):
-#     """
-#     Reconstructs and plots the DG solution ψ(x, μ) over the mesh xs.
-#     Plot optional:  saved to "test_figures/transport_solution_3d.png" if save_plot=True.
-#     """
-#     # Preprocess inputs
-#     if exact_sol is not None: exact_sol = preprocess_exact_sol(exact_sol)
-#     if len(ψ_weights_all.shape) == 1:
-#         ψ_weights_all = ψ_weights_all.reshape((1,-1))
-#         assert μ_single is not None, "For solution at single μ, μ_single must be provided."
-
-#     Ne     = len(xs) - 1
-#     ξ_b, _ = gausslobatto(Np)                 # interpolation nodes for Legendre basis ("b") funcs v_m
-#     ξ_p    = np.linspace(-1, 1, num_plot_pts) # plot points (in reference space [-1,1]) for each element
-#     if μ_single is not None: μs = [μ_single]
-#     else: μs,_ = gausslegendre(ψ_weights_all.shape[0])
-
-#     fig = plt.figure()
-#     ax = fig.add_subplot(111, projection='3d')
-    
-#     for iμ,μ in enumerate(μs):
-#         for je in range(Ne):
-#             a, b = xs[je], xs[je+1]
-#             x_p  = ξ_to_x(ξ_p, a, b)
-            
-#             # Reconstruct polynomial on this element
-#             ψ_weights_loc = ψ_weights_all[iμ,je*Np:(je+1)*Np]
-#             ψ_vals = np.zeros_like(ξ_p)
-#             for n in range(Np):
-#                 ψ_vals += ψ_weights_loc[n] * eval_pk(ξ_p, n, ξ_b)
-            
-#             ax.plot(x_p, np.full_like(x_p, μ), ψ_vals)
-
-#         if exact_sol is not None:
-#             exactx = np.linspace(xs[0], xs[-1], num_plot_pts)
-#             exactψ = exact_sol(exactx,μ)
-#             ax.plot(exactx, np.full_like(exactx, μ), exactψ, 'k--', label='Exact solution')
-#             ax.legend()
-
-#     ax.set_xlabel('x')
-#     ax.set_ylabel('μ')
-#     ax.set_zlabel(r'$\psi(x,\mu)$')+        plt.show()